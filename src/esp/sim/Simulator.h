--- conflicted
+++ resolved
@@ -521,7 +521,88 @@
    */
   void setObjectBBDraw(bool drawBB, int objectID, int sceneID = 0);
 
-<<<<<<< HEAD
+  //===============================================================================//
+  // Voxel Field API
+
+#ifdef ESP_BUILD_WITH_VHACD
+  /**
+   * @brief Creates a voxelization for a particular object. Initializes the
+   * voxelization with a boundary voxel grid using VHACD's voxelization library.
+   *
+   * @param objectID The object ID and key identifying the object in @ref
+   * esp::physics::PhysicsManager::existingObjects_.
+   * @param resolution The approximate number of voxels for the voxel grid that
+   * is created.
+   */
+  void createObjectVoxelization(int objectID, int resolution = 1000000);
+#endif
+
+  /**
+   * @brief Turn on/off rendering for the voxel grid of the object's visual
+   * component.
+   *
+   * If a voxel grid for the object has not been created, it will make one with
+   * default arguments using @ref createObjectVoxelization().
+   *
+   * @param drawV Whether or not the render the voxel grid.
+   * @param objectID The object ID and key identifying the object in @ref
+   * esp::physics::PhysicsManager::existingObjects_.
+   * @param gridName The name of the voxel grid to be visualized.
+   */
+  void setObjectVoxelizationDraw(bool drawV,
+                                 int objectID,
+                                 const std::string& gridName = "Boundary");
+
+  /**
+   * @brief Returns the VoxelWrapper for a particular object.
+   *
+   * @param objectID The object ID and key identifying the object in @ref
+   * esp::physics::PhysicsManager::existingObjects_.
+   * @return A shared ptr to the object's VoxelWrapper .
+   */
+  std::shared_ptr<esp::geo::VoxelWrapper> getObjectVoxelization(int objectID);
+
+#ifdef ESP_BUILD_WITH_VHACD
+  /**
+   * @brief Creates a voxelization for the scene. Initializes the voxelization
+   * with a boundary voxel grid using VHACD's voxelization library.
+   *
+   * @param resolution The approximate number of voxels for the voxel grid that
+   * is created.
+   */
+  void createStageVoxelization(int resolution = 1000000);
+#endif
+
+  /**
+   * @brief Turn on/off rendering for the voxel grid of the scene's visual
+   * component.
+   *
+   * If a voxel grid for the scene has not been created, it will make one with
+   * default arguments using @ref createStageVoxelization().
+   *
+   * @param drawV Whether or not the render the voxel grid.
+   * @param gridName The name of the voxel grid to be visualized.
+   */
+  void setStageVoxelizationDraw(bool drawV,
+                                const std::string& gridName = "Boundary");
+
+  /**
+   * @brief Returns the VoxelWrapper for a particular object.
+   * @return A shared ptr to the object's VoxelWrapper .
+   */
+  std::shared_ptr<esp::geo::VoxelWrapper> getStageVoxelization();
+
+  /**
+   * @brief Registers a voxel wrapper in a dictionary. This ensures that two
+   * assets with the same render asset handle and voxelization resolution share
+   * the same underlying Voxel Grid.
+   *
+   * @param voxelWrapper The voxel wrapper to be registered.
+   * @param key The name underwhich to register the voxel wrapper
+   */
+  void registerVoxelGrid(esp::geo::VoxelWrapper& voxelWrapper,
+                         const std::string& key);
+
   //===============================================================================//
   // Articulated Object API (UNSTABLE!)
 
@@ -776,86 +857,6 @@
         articulatedObjectIdA, linkIdA, linkOffsetA, articulatedObjectIdB,
         linkIdB, linkOffsetB, maxImpulse);
   };
-=======
-#ifdef ESP_BUILD_WITH_VHACD
-  /**
-   * @brief Creates a voxelization for a particular object. Initializes the
-   * voxelization with a boundary voxel grid using VHACD's voxelization library.
-   *
-   * @param objectID The object ID and key identifying the object in @ref
-   * esp::physics::PhysicsManager::existingObjects_.
-   * @param resolution The approximate number of voxels for the voxel grid that
-   * is created.
-   */
-  void createObjectVoxelization(int objectID, int resolution = 1000000);
-#endif
-
-  /**
-   * @brief Turn on/off rendering for the voxel grid of the object's visual
-   * component.
-   *
-   * If a voxel grid for the object has not been created, it will make one with
-   * default arguments using @ref createObjectVoxelization().
-   *
-   * @param drawV Whether or not the render the voxel grid.
-   * @param objectID The object ID and key identifying the object in @ref
-   * esp::physics::PhysicsManager::existingObjects_.
-   * @param gridName The name of the voxel grid to be visualized.
-   */
-  void setObjectVoxelizationDraw(bool drawV,
-                                 int objectID,
-                                 const std::string& gridName = "Boundary");
-
-  /**
-   * @brief Returns the VoxelWrapper for a particular object.
-   *
-   * @param objectID The object ID and key identifying the object in @ref
-   * esp::physics::PhysicsManager::existingObjects_.
-   * @return A shared ptr to the object's VoxelWrapper .
-   */
-  std::shared_ptr<esp::geo::VoxelWrapper> getObjectVoxelization(int objectID);
-
-#ifdef ESP_BUILD_WITH_VHACD
-  /**
-   * @brief Creates a voxelization for the scene. Initializes the voxelization
-   * with a boundary voxel grid using VHACD's voxelization library.
-   *
-   * @param resolution The approximate number of voxels for the voxel grid that
-   * is created.
-   */
-  void createStageVoxelization(int resolution = 1000000);
-#endif
-
-  /**
-   * @brief Turn on/off rendering for the voxel grid of the scene's visual
-   * component.
-   *
-   * If a voxel grid for the scene has not been created, it will make one with
-   * default arguments using @ref createStageVoxelization().
-   *
-   * @param drawV Whether or not the render the voxel grid.
-   * @param gridName The name of the voxel grid to be visualized.
-   */
-  void setStageVoxelizationDraw(bool drawV,
-                                const std::string& gridName = "Boundary");
-
-  /**
-   * @brief Returns the VoxelWrapper for a particular object.
-   * @return A shared ptr to the object's VoxelWrapper .
-   */
-  std::shared_ptr<esp::geo::VoxelWrapper> getStageVoxelization();
-
-  /**
-   * @brief Registers a voxel wrapper in a dictionary. This ensures that two
-   * assets with the same render asset handle and voxelization resolution share
-   * the same underlying Voxel Grid.
-   *
-   * @param voxelWrapper The voxel wrapper to be registered.
-   * @param key The name underwhich to register the voxel wrapper
-   */
-  void registerVoxelGrid(esp::geo::VoxelWrapper& voxelWrapper,
-                         const std::string& key);
->>>>>>> 800186be
 
   /**
    * @brief Create a ball&socket joint to constrain two links of two
