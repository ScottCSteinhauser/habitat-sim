// Copyright (c) Facebook, Inc. and its affiliates.
// This source code is licensed under the MIT license found in the
// LICENSE file in the root directory of this source tree.

#ifndef ESP_SIM_SIMULATORCONFIGURATION_H_
#define ESP_SIM_SIMULATORCONFIGURATION_H_

#include <string>

#include "esp/core/esp.h"
#include "esp/physics/configure.h"

namespace esp {

namespace sim {
struct SimulatorConfiguration {
  /**
   * @brief Name of scene or stage config or asset to load
   */
  std::string activeSceneName;
  int defaultAgentId = 0;
  int gpuDeviceId = 0;
  unsigned int randomSeed = 0;
  std::string defaultCameraUuid = "rgba_camera";
  bool compressTextures = false;
  bool createRenderer = true;
  // Whether or not the agent can slide on collisions
  bool allowSliding = true;
  // enable or disable the frustum culling
  bool frustumCulling = true;
  /**
   * @brief This flags specifies whether or not dynamics is supported by the
   * simulation, if a suitable library (i.e. Bullet) has been installed.
   */
  bool enablePhysics = false;
  /**
   * @brief todo
   */
  bool enableGfxReplaySave = false;
  /**
   * @brief Whether or not to load the semantic mesh
   */
  bool loadSemanticMesh = true;
  /**
   * Force creation of a separate semantic scene graph, even when no semantic
   * mesh is loaded for the stage. Required to support playback of any replay
   * that includes a semantic-only render asset instance. Set to false
   * otherwise.
   */
  bool forceSeparateSemanticSceneGraph = false;
  /**
   * @brief Whether or not to load textures for the meshes. This MUST be true
   * for RGB rendering
   */
  bool requiresTextures = true;
  std::string physicsConfigFile = ESP_DEFAULT_PHYSICS_CONFIG_REL_PATH;

  /**
   * @brief File location for initial scene dataset to use.
   */
  std::string sceneDatasetConfigFile = "default";

<<<<<<< HEAD
=======
  /**
   * @brief allows for overriding any scene lighting setup specified in a scene
   * instance file with the value specified below.
   */
  bool overrideSceneLightDefaults = false;

>>>>>>> 15ab57fd
  /** @brief Light setup key for scene */
  std::string sceneLightSetup = esp::NO_LIGHT_KEY;

  ESP_SMART_POINTERS(SimulatorConfiguration)
};
bool operator==(const SimulatorConfiguration& a,
                const SimulatorConfiguration& b);

bool operator!=(const SimulatorConfiguration& a,
                const SimulatorConfiguration& b);

}  // namespace sim
}  // namespace esp

#endif  // ESP_SIM_SIMULATORCONFIGURATION_H_<|MERGE_RESOLUTION|>--- conflicted
+++ resolved
@@ -60,15 +60,12 @@
    */
   std::string sceneDatasetConfigFile = "default";
 
-<<<<<<< HEAD
-=======
   /**
    * @brief allows for overriding any scene lighting setup specified in a scene
    * instance file with the value specified below.
    */
   bool overrideSceneLightDefaults = false;
 
->>>>>>> 15ab57fd
   /** @brief Light setup key for scene */
   std::string sceneLightSetup = esp::NO_LIGHT_KEY;
 
