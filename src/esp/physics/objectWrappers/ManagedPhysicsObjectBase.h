--- conflicted
+++ resolved
@@ -108,9 +108,6 @@
     }
   }  // setLightSetup
 
-<<<<<<< HEAD
-  scene::SceneNode* getSceneNode() const {
-=======
   bool contactTest() {
     if (auto sp = this->getObjectReference()) {
       return sp->contactTest();
@@ -125,7 +122,6 @@
   }  // overrideCollisionGroup
 
   scene::SceneNode* getSceneNode() {
->>>>>>> 1ede684e
     if (auto sp = this->getObjectReference()) {
       return &const_cast<scene::SceneNode&>(sp->getSceneNode());
     }
