--- conflicted
+++ resolved
@@ -150,14 +150,10 @@
                     btVector3{transformFromLocalToWorld.translation()}};
     std::unique_ptr<btRigidBody> sceneCollisionObject =
         std::make_unique<btRigidBody>(cInfo);
-<<<<<<< HEAD
-    ASSERT(sceneCollisionObject->isStaticObject(), );
+    CORRADE_INTERNAL_ASSERT(sceneCollisionObject->isStaticObject());
     BulletDebugManager::get().mapCollisionObjectTo(
         sceneCollisionObject.get(),
         getCollisionDebugName(bStaticCollisionObjects_.size()));
-=======
-    CORRADE_INTERNAL_ASSERT(sceneCollisionObject->isStaticObject());
->>>>>>> 37a29d33
     bStageArrays_.emplace_back(std::move(indexedVertexArray));
     bStageShapes_.emplace_back(std::move(meshShape));
     bStaticCollisionObjects_.emplace_back(std::move(sceneCollisionObject));
