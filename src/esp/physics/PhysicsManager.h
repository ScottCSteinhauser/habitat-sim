// Copyright (c) Facebook, Inc. and its affiliates.
// This source code is licensed under the MIT license found in the
// LICENSE file in the root directory of this source tree.

#ifndef ESP_PHYSICS_PHYSICSMANAGER_H_
#define ESP_PHYSICS_PHYSICSMANAGER_H_

/** @file
 * @brief Class @ref esp::physics::PhysicsManager, enum @ref
 * esp::physics::PhysicsManager::PhysicsSimulationLibrary
 */

#include <map>
#include <memory>
#include <string>
#include <vector>

/* Bullet Physics Integration */

<<<<<<< HEAD
#include "ArticulatedObject.h"
=======
>>>>>>> 1ede684e
#include "CollisionGroupHelper.h"
#include "RigidObject.h"
#include "RigidStage.h"
#include "URDFImporter.h"
#include "esp/assets/Asset.h"
#include "esp/assets/BaseMesh.h"
#include "esp/assets/CollisionMeshData.h"
#include "esp/assets/GenericInstanceMeshData.h"
#include "esp/assets/MeshData.h"
#include "esp/assets/MeshMetaData.h"
#include "esp/assets/ResourceManager.h"
#include "esp/gfx/DrawableGroup.h"
#include "esp/io/URDFParser.h"
#include "esp/physics/objectWrappers/ManagedArticulatedObject.h"
#include "esp/physics/objectWrappers/ManagedRigidObject.h"
#include "esp/scene/SceneNode.h"

namespace esp {
//! core physics simulation namespace
namespace sim {
class Simulator;
}
namespace physics {

//! Holds information about one ray hit instance.
struct RayHitInfo {
  //! The id of the object hit by this ray. Stage hits are -1.
  int objectId{};
  //! The first impact point of the ray in world space.
  Magnum::Vector3 point;
  //! The collision object normal at the point of impact.
  Magnum::Vector3 normal;
  //! Distance along the ray direction from the ray origin (in units of ray
  //! length).
  double rayDistance{};

  ESP_SMART_POINTERS(RayHitInfo)
};

//! Holds information about all ray hit instances from a ray cast.
struct RaycastResults {
  std::vector<RayHitInfo> hits;
  esp::geo::Ray ray;

  bool hasHits() const { return hits.size() > 0; }

  void sortByDistance() {
    std::sort(hits.begin(), hits.end(),
              [](const RayHitInfo& A, const RayHitInfo& B) {
                return A.rayDistance < B.rayDistance;
              });
  }

  ESP_SMART_POINTERS(RaycastResults)
};

// based on Bullet b3ContactPointData
struct ContactPointData {
  int objectIdA = -2;  // stage is -1
  int objectIdB = -2;
  int linkIndexA = -1;  // -1 if not a multibody
  int linkIndexB = -1;

  Magnum::Vector3 positionOnAInWS;  // contact point location on object A, in
                                    // world space coordinates
  Magnum::Vector3 positionOnBInWS;  // contact point location on object B, in
                                    // world space coordinates
  Magnum::Vector3
      contactNormalOnBInWS;  // the separating contact normal, pointing from
                             // object B towards object A
  double contactDistance =
      0.0;  // negative number is penetration, positive is distance.

  double normalForce = 0.0;

  double linearFrictionForce1 = 0.0;
  double linearFrictionForce2 = 0.0;
  Magnum::Vector3 linearFrictionDirection1;
  Magnum::Vector3 linearFrictionDirection2;

  // the contact is considered active if at least one object is active (not
  // asleep)
  bool isActive = false;

  ESP_SMART_POINTERS(ContactPointData)
};

class RigidObjectManager;
class ArticulatedObjectManager;

/**
@brief Kinematic and dynamic scene and object manager.

Responsible for tracking, updating, and synchronizing the state of the physical
world and all non-static geometry in the scene as well as interfacing with
specific physical simulation implementations.

The physical world in this case consists of any objects which can be manipulated
(kinematically or dynamically) or simulated and anything such objects must be
aware of (e.g. static scene collision geometry).

Will later manager multiple physical scenes, but currently assumes only one
unique physical world can exist.
*/
class PhysicsManager : public std::enable_shared_from_this<PhysicsManager> {
 public:
  //! ==== physics engines ====

  /**
  @brief The specific physics implementation used by the current @ref
  PhysicsManager. Each entry suggests a derived class of @ref PhysicsManager and
  @ref RigidObject implementing the specific interface to a simulation library.
  */
  enum class PhysicsSimulationLibrary {

    /**
     * The default implemenation of kineamtics through the base @ref
     * PhysicsManager class. Supports @ref esp::physics::MotionType::STATIC and
     * @ref esp::physics::MotionType::KINEMATIC objects of base class @ref
     * RigidObject. If the derived @ref PhysicsManager class for a desired @ref
     * PhysicsSimulationLibrary fails to initialize, it will default to @ref
     * PhysicsSimulationLibrary::NoPhysics.
     */
    NoPhysics,

    /**
     * An implemenation of dynamics through the Bullet Physics library.
     * Supports @ref esp::physics::MotionType::STATIC, @ref
     * esp::physics::MotionType::KINEMATIC, and @ref
     * esp::physics::MotionType::DYNAMIC objects of @ref RigidObject derived
     * class @ref BulletRigidObject. Suggests the use of @ref PhysicsManager
     * derived class
     * @ref BulletPhysicsManager
     */
    Bullet
  };

  /**
   * @brief Construct a #ref PhysicsManager with access to specific resource
   * assets.
   *
   * @param _resourceManager The @ref esp::assets::ResourceManager which
   * tracks the assets this
   * @param _physicsManagerAttributes The PhysicsManagerAttributes template used
   * to instantiate this physics manager.
   * @ref PhysicsManager will have access to.
   */
  explicit PhysicsManager(
      assets::ResourceManager& _resourceManager,
      const metadata::attributes::PhysicsManagerAttributes::cptr&
          _physicsManagerAttributes);

  /** @brief Destructor*/
  virtual ~PhysicsManager();

  /**
   * @brief Set a pointer to this physics manager's owning simulator.
   * */
  void setSimulator(esp::sim::Simulator* _simulator) {
    simulator_ = _simulator;
  }

  /**
   * @brief Initialization: load physical properties and setup the world.
   * @param node  The scene graph node which will act as the parent of all
   * physical scene and object nodes.
   */
  bool initPhysics(scene::SceneNode* node);

  /**
   * @brief Reset the simulation and physical world.
   * Sets the @ref worldTime_ to 0.0, does not change physical state.
   */
  virtual void reset() {
    /* TODO: reset object states or clear them? Other? */
    worldTime_ = 0.0;
  }

  /** @brief Stores references to a set of drawable elements. */
  using DrawableGroup = gfx::DrawableGroup;

  /**
   * @brief Initialize static scene collision geometry from loaded mesh data.
   * Only one 'scene' may be initialized per simulated world, but this scene may
   * contain several components (e.g. GLB heirarchy).
   *
   * @param initAttributes The attributes structure defining physical
   * properties of the scene.  Must be a copy of the attributes stored in the
   * Attributes Manager.
   * @param meshGroup collision meshs for the scene.
   * @return true if successful and false otherwise
   */
  bool addStage(
      const metadata::attributes::StageAttributes::ptr& initAttributes,
      const std::vector<assets::CollisionMeshData>& meshGroup);

  /**
   * @brief Instance and place a physics object from a @ref
   * esp::metadata::attributes::SceneObjectInstanceAttributes file.
   * @param objInstAttributes The attributes that describe the desired state to
   * set this object.
   * @param attributesHandle The handle of the object attributes used as the key
   * to query @ref esp::metadata::managers::ObjectAttributesManager.
   * @param defaultCOMCorrection The default value of whether COM-based
   * translation correction needs to occur.
   * @param attachmentNode If supplied, attach the new physical object to an
   * existing SceneNode.
   * @param lightSetup The string name of the desired lighting setup to use.
   * @return the instanced object's ID, mapping to it in @ref
   * PhysicsManager::existingObjects_ if successful, or @ref esp::ID_UNDEFINED.
   */
  int addObjectInstance(
      const esp::metadata::attributes::SceneObjectInstanceAttributes::ptr&
          objInstAttributes,
      const std::string& attributesHandle,
      bool defaultCOMCorrection = false,
      scene::SceneNode* attachmentNode = nullptr,
      const std::string& lightSetup = DEFAULT_LIGHTING_KEY);

  /** @brief Instance a physical object from an object properties template in
   * the @ref esp::metadata::managers::ObjectAttributesManager.  This method
   * will query for a drawable group from simulator.
   *
   * @param attributesHandle The handle of the object attributes used as the key
   * to query @ref esp::metadata::managers::ObjectAttributesManager.
   * @param attachmentNode If supplied, attach the new physical object to an
   * existing SceneNode.
   * @param lightSetup The string name of the desired lighting setup to use.
   * @return the instanced object's ID, mapping to it in @ref
   * PhysicsManager::existingObjects_ if successful, or @ref esp::ID_UNDEFINED.
   */
  int addObject(const std::string& attributesHandle,
                scene::SceneNode* attachmentNode = nullptr,
                const std::string& lightSetup = DEFAULT_LIGHTING_KEY);

  /** @brief Instance a physical object from an object properties template in
   * the @ref esp::metadata::managers::ObjectAttributesManager by template
   * ID.  This method will query for a drawable group from simulator.
   *
   * @param attributesID The ID of the object's template in @ref
   * esp::metadata::managers::ObjectAttributesManager
   * @param attachmentNode If supplied, attach the new physical object to an
   * existing SceneNode.
   * @param lightSetup The string name of the desired lighting setup to use.
   * @return the instanced object's ID, mapping to it in @ref
   * PhysicsManager::existingObjects_ if successful, or @ref esp::ID_UNDEFINED.
   */
  int addObject(const int attributesID,
                scene::SceneNode* attachmentNode = nullptr,
                const std::string& lightSetup = DEFAULT_LIGHTING_KEY);

  /** @brief Instance a physical object from an object properties template in
   * the @ref esp::metadata::managers::ObjectAttributesManager.
   *
   * @param attributesHandle The handle of the object attributes used as the key
   * to query @ref esp::metadata::managers::ObjectAttributesManager.
   * @param drawables Reference to the scene graph drawables group to enable
   * rendering of the newly initialized object.
   * @param attachmentNode If supplied, attach the new physical object to an
   * existing SceneNode.
   * @param lightSetup The string name of the desired lighting setup to use.
   * @return the instanced object's ID, mapping to it in @ref
   * PhysicsManager::existingObjects_ if successful, or @ref esp::ID_UNDEFINED.
   */
  int addObject(const std::string& attributesHandle,
                DrawableGroup* drawables,
                scene::SceneNode* attachmentNode = nullptr,
                const std::string& lightSetup = DEFAULT_LIGHTING_KEY) {
    esp::metadata::attributes::ObjectAttributes::ptr attributes =
        resourceManager_.getObjectAttributesManager()->getObjectCopyByHandle(
            attributesHandle);
    if (!attributes) {
      LOG(ERROR) << "PhysicsManager::addObject : "
                    "Object creation failed due to unknown attributes "
                 << attributesHandle;
      return ID_UNDEFINED;
    }

    return addObject(attributes, drawables, attachmentNode, lightSetup);
  }  // addObject

  /** @brief Instance a physical object from an object properties template in
   * the @ref esp::metadata::managers::ObjectAttributesManager by template
   * ID.
   * @param attributesID The ID of the object's template in @ref
   * esp::metadata::managers::ObjectAttributesManager
   * @param drawables Reference to the scene graph drawables group to enable
   * rendering of the newly initialized object.
   * @param attachmentNode If supplied, attach the new physical object to an
   * existing SceneNode.
   * @param lightSetup The string name of the desired lighting setup to use.
   * @return the instanced object's ID, mapping to it in @ref
   * PhysicsManager::existingObjects_ if successful, or @ref esp::ID_UNDEFINED.
   */
  int addObject(const int attributesID,
                DrawableGroup* drawables,
                scene::SceneNode* attachmentNode = nullptr,
                const std::string& lightSetup = DEFAULT_LIGHTING_KEY) {
    const esp::metadata::attributes::ObjectAttributes::ptr attributes =
        resourceManager_.getObjectAttributesManager()->getObjectCopyByID(
            attributesID);
    if (!attributes) {
      LOG(ERROR) << "PhysicsManager::addObject : "
                    "Object creation failed due to unknown attributes ID "
                 << attributesID;
      return ID_UNDEFINED;
    }
    return addObject(attributes, drawables, attachmentNode, lightSetup);
  }  // addObject

  /** @brief Instance a physical object from an object properties template in
   * the @ref esp::metadata::managers::ObjectAttributesManager by template
   * handle.
   * @param objectAttributes The object's template in @ref
   * esp::metadata::managers::ObjectAttributesManager.
   * @param drawables Reference to the scene graph drawables group to enable
   * rendering of the newly initialized object.
   * @param attachmentNode If supplied, attach the new physical object to an
   * existing SceneNode.
   * @param lightSetup The string name of the desired lighting setup to use.
   * @return the instanced object's ID, mapping to it in @ref
   * PhysicsManager::existingObjects_ if successful, or @ref esp::ID_UNDEFINED.
   */
  int addObject(
      const esp::metadata::attributes::ObjectAttributes::ptr& objectAttributes,
      DrawableGroup* drawables,
      scene::SceneNode* attachmentNode = nullptr,
      const std::string& lightSetup = DEFAULT_LIGHTING_KEY);

  /**
   * @brief Create an object wrapper appropriate for this physics manager.
   * Overridden if called by dynamics-library-enabled PhysicsManager
   */
  virtual esp::physics::ManagedRigidObject::ptr getRigidObjectWrapper();

  /**
   * @brief Create an articulated object wrapper appropriate for this physics
   * manager. Overridden if called by dynamics-library-enabled PhysicsManager
   */
  virtual esp::physics::ManagedArticulatedObject::ptr
  getArticulatedObjectWrapper();

  /** @brief Remove an object instance from the pysical scene by ID, destroying
   * its scene graph node and removing it from @ref
   * PhysicsManager::existingObjects_.
   *  @param physObjectID The ID (key) of the object instance in @ref
   * PhysicsManager::existingObjects_.
   * @param deleteObjectNode If true, deletes the object's scene node. Otherwise
   * detaches the object from simulation.
   * @param deleteVisualNode If true, deletes the object's visual node.
   * Otherwise detaches the object from simulation. Is not considered if
   * deleteObjectNode==true.
   */
  virtual void removeObject(const int physObjectID,
                            bool deleteObjectNode = true,
                            bool deleteVisualNode = true);

  /** @brief Get the number of objects mapped in @ref
   * PhysicsManager::existingObjects_.
   *  @return The size of @ref PhysicsManager::existingObjects_.
   */
  int getNumRigidObjects() const { return existingObjects_.size(); }

  /** @brief Get a list of existing object IDs (i.e., existing keys in @ref
   * PhysicsManager::existingObjects_.)
   *  @return List of object ID keys from @ref PhysicsManager::existingObjects_.
   */
  std::vector<int> getExistingObjectIDs() const {
    std::vector<int> v;
    v.reserve(existingObjects_.size());
    for (const auto& bro : existingObjects_) {
      v.push_back(bro.first);
    }
    return v;
  }

  /** @brief Get a list of existing object IDs for articulated objects (i.e.,
   * existing keys in @ref PhysicsManager::existingArticulatedObjects_.)
   *  @return List of object ID keys from @ref
   * PhysicsManager::existingArticulatedObjects_.
   */
  std::vector<int> getExistingArticulatedObjectIDs() const {
    std::vector<int> v;
    v.reserve(existingArticulatedObjects_.size());
    for (const auto& bro : existingArticulatedObjects_) {
      v.push_back(bro.first);
    }
    return v;
  }

  //============= ArticulatedObject functions =============
  // TODO: think more about how these should be incorporated into the existing
  // framework

  /**
   * @brief Add an instance of an  @ref ArticulatedObject in the world.
   *
   * @param filepath the file location for the articulated object's model
   * @param aObjInstAttributes the relevant instancing values for the
   * articulated object
   * @return A unique id for the @ref ArticulatedObject, allocated from the same
   * id set as rigid objects.
   */

  int addArticulatedObjectInstance(
      const std::string& filepath,
      const std::shared_ptr<
          esp::metadata::attributes::SceneAOInstanceAttributes>&
          aObjInstAttributes);

  /**
   * @brief Load, parse, and import a URDF file instantiating an @ref
   * ArticulatedObject in the world.  This version will query an existing
   * simulator for drawables and therefore does not require drawables to be
   * specified.
   *
   * Not implemented in base PhysicsManager.
   * @param filepath The fully-qualified filename for the URDF file describing
   * the model the articulated object is to be built from.
   * @param fixedBase Whether the base of the @ref ArticulatedObject should be
   * fixed.
   * @param globalScale A scale multiplier to be applied uniformly in 3
   * dimensions to the entire @ref ArticulatedObject.
   * @param massScale A scale multiplier to be applied to the mass of the all
   * the components of the @ref ArticulatedObject.
   * @param forceReload If true, reload the source URDF from file, replacing the
   * cached model.
   *
   * @return A unique id for the @ref BulletArticulatedObject, allocated from
   * the same id set as rigid objects.
   */
  virtual int addArticulatedObjectFromURDF(
      CORRADE_UNUSED const std::string& filepath,
      CORRADE_UNUSED bool fixedBase = false,
      CORRADE_UNUSED float globalScale = 1.0,
      CORRADE_UNUSED float massScale = 1.0,
      CORRADE_UNUSED bool forceReload = false) {
    Magnum::Debug{} << "addArticulatedObjectFromURDF not implemented in base "
                       "PhysicsManager.";
    return ID_UNDEFINED;
  }

  /**
   * @brief Load, parse, and import a URDF file instantiating an @ref
   * ArticulatedObject in the world.
   *
   * Not implemented in base PhysicsManager.
   * @param filepath The fully-qualified filename for the URDF file describing
   * the model the articulated object is to be built from.
   * @param drawables Reference to the scene graph drawables group to enable
   * rendering of the newly initialized @ref ArticulatedObject.
   * @param fixedBase Whether the base of the @ref ArticulatedObject should be
   * fixed.
   * @param globalScale A scale multiplier to be applied uniformly in 3
   * dimensions to the entire @ref ArticulatedObject.
   * @param massScale A scale multiplier to be applied to the mass of the all
   * the components of the @ref ArticulatedObject.
   * @param forceReload If true, reload the source URDF from file, replacing the
   * cached model.
   *
   * @return A unique id for the @ref ArticulatedObject, allocated from the same
   * id set as rigid objects.
   */
  virtual int addArticulatedObjectFromURDF(
      CORRADE_UNUSED const std::string& filepath,
      CORRADE_UNUSED DrawableGroup* drawables,
      CORRADE_UNUSED bool fixedBase = false,
      CORRADE_UNUSED float globalScale = 1.0,
      CORRADE_UNUSED float massScale = 1.0,
      CORRADE_UNUSED bool forceReload = false) {
    Magnum::Debug{} << "addArticulatedObjectFromURDF not implemented in base "
                       "PhysicsManager.";
    return ID_UNDEFINED;
  }

  //! remove an @ref ArticulatedObject from the world by unique id.
  virtual void removeArticulatedObject(int id);

  int getNumArticulatedObjects() { return existingArticulatedObjects_.size(); }

  //! return a list of ids for all existing @ref ArticulatedObjects in the world
  std::vector<int> getArticulatedObjectIds() {
    std::vector<int> ids;
    for (auto it = existingArticulatedObjects_.begin();
         it != existingArticulatedObjects_.end(); ++it) {
      ids.push_back(it->first);
    }
    return ids;
  }

  ArticulatedObject& getArticulatedObject(int objectId) {
    CHECK(existingArticulatedObjects_.count(objectId));
    return *existingArticulatedObjects_.at(objectId).get();
  }

  //============= ArticulatedObject JointMotor API =============

  /**
   * @brief Create a new JointMotor for a dof in an ArticulatedObject from a
   * JointMotorSettings.
   *
   * @return The motorId for the new joint motor or ID_UNDEFINED (-1) if failed.
   */
  int createJointMotor(const int objectId,
                       const int dof,
                       const JointMotorSettings& settings) {
    CHECK(existingArticulatedObjects_.count(objectId));
    return existingArticulatedObjects_.at(objectId)->createJointMotor(dof,
                                                                      settings);
  }

  /**
   * @brief Remove and destroy a JointMotor for an ArticulatedObject.
   */
  void removeJointMotor(const int objectId, const int motorId) {
    CHECK(existingArticulatedObjects_.count(objectId));
    existingArticulatedObjects_.at(objectId)->removeJointMotor(motorId);
  }

  /**
   * @brief Update an ArticulatedObject's JointMotor with new settings.
   */
  void updateJointMotor(const int objectId,
                        const int motorId,
                        const JointMotorSettings& settings) {
    CHECK(existingArticulatedObjects_.count(objectId));
    existingArticulatedObjects_.at(objectId)->updateJointMotor(motorId,
                                                               settings);
  }

  /**
   * @brief Query a map of motorIds -> dofs for all active JointMotors attached
   * to an ArticulatedObject.
   */
  std::map<int, int> getExistingJointMotors(const int objectId) {
    CHECK(existingArticulatedObjects_.count(objectId));
    return existingArticulatedObjects_.at(objectId)->getExistingJointMotors();
  }

  /**
   * @brief Create a new set of default JointMotors for all valid dofs in an
   * ArticulatedObject.
   *
   * Note: No base implementation. See @ref bullet::BulletArticulatedObject.
   *
   * @return A map of dofs -> motorIds for the new motors.
   */
  virtual std::map<int, int> createMotorsForAllDofs(
      const int objectId,
      JointMotorSettings settings = JointMotorSettings()) {
    CHECK(existingArticulatedObjects_.count(objectId));
    return existingArticulatedObjects_.at(objectId)->createMotorsForAllDofs(
        settings);
  }

  //============= Object Point to Point Constraint API =============

  /**
   * @brief Create a ball&socket joint to constrain a DYNAMIC RigidObject
   * provided a position in local or global coordinates. Note: Method not
   * implemented for base PhysicsManager.
   * @param objectId The id of the RigidObject to constrain.
   * @param position The position of the ball and socket joint pivot.
   * @param positionLocal Indicates whether the position is provided in global
   * or object local coordinates.
   * @return The unique id of the new constraint.
   */
  virtual int createRigidP2PConstraint(
      CORRADE_UNUSED int objectId,
      CORRADE_UNUSED const Magnum::Vector3& position,
      CORRADE_UNUSED bool positionLocal = true) {
    Magnum::Debug{}
        << "createRigidP2PConstraint not implemented in base PhysicsManager.";
    return ID_UNDEFINED;
  }

  // TODO: document AO->rigid
  virtual int createArticulatedP2PConstraint(
      CORRADE_UNUSED int articulatedObjectId,
      CORRADE_UNUSED int linkId,
      CORRADE_UNUSED int objectId,
      CORRADE_UNUSED float maxImpulse,
      CORRADE_UNUSED const Corrade::Containers::Optional<Magnum::Vector3>&
          pivotA,
      CORRADE_UNUSED const Corrade::Containers::Optional<Magnum::Vector3>&
          pivotB) {
    return -1;
  }

  // TODO: document AO->rigid
  virtual int createArticulatedFixedConstraint(
      CORRADE_UNUSED int articulatedObjectId,
      CORRADE_UNUSED int linkId,
      CORRADE_UNUSED int objectId,
      CORRADE_UNUSED float maxImpulse,
      CORRADE_UNUSED const Corrade::Containers::Optional<Magnum::Vector3>&
          pivotA,
      CORRADE_UNUSED const Corrade::Containers::Optional<Magnum::Vector3>&
          pivotB) {
    return -1;
  }

  /**
   * @brief Create a ball&socket joint to constrain two links of two
   * ArticulatedObjects to one another with local offsets for each.
   * Note: Method not implemented for base PhysicsManager.
   * @param articulatedObjectIdA The id of the first ArticulatedObject to
   * constrain.
   * @param linkIdA The local id of the first ArticulatedLink to constrain.
   * @param linkOffsetA The position of the first ball and socket joint pivot in
   * link A local space.
   * @param articulatedObjectIdB The id of the second ArticulatedObject to
   * constrain.
   * @param linkIdB The local id of the second ArticulatedLink to constrain.
   * @param linkOffsetB The position of the ball and socket joint pivot in link
   * B local space.
   * @return The unique id of the new constraint.
   */
  virtual int createArticulatedP2PConstraint(
      CORRADE_UNUSED int articulatedObjectIdA,
      CORRADE_UNUSED int linkIdA,
      CORRADE_UNUSED const Magnum::Vector3& linkOffsetA,
      CORRADE_UNUSED int articulatedObjectIdB,
      CORRADE_UNUSED int linkIdB,
      CORRADE_UNUSED const Magnum::Vector3& linkOffsetB,
      CORRADE_UNUSED float maxImpulse = 2.0) {
    Magnum::Debug{} << "createArticulatedP2PConstraint not implemented in base "
                       "PhysicsManager.";
    return ID_UNDEFINED;
  }

  /**
   * @brief Create a ball&socket joint to constrain two links of two
   * ArticulatedObjects to one another at some global point.
   * Note: Method not implemented for base PhysicsManager.
   * @param articulatedObjectIdA The id of the first ArticulatedObject to
   * constrain.
   * @param linkIdA The local id of the first ArticulatedLink to constrain.
   * @param articulatedObjectIdB The id of the second ArticulatedObject to
   * constrain.
   * @param linkIdB The local id of the second ArticulatedLink to constrain.
   * @param globalConstraintPoint The position of the ball and socket joint
   * pivot in global space.
   * @return The unique id of the new constraint.
   */
  virtual int createArticulatedP2PConstraint(
      CORRADE_UNUSED int articulatedObjectIdA,
      CORRADE_UNUSED int linkIdA,
      CORRADE_UNUSED int articulatedObjectIdB,
      CORRADE_UNUSED int linkIdB,
      CORRADE_UNUSED const Magnum::Vector3& globalConstraintPoint,
      CORRADE_UNUSED float maxImpulse = 2.0) {
    Magnum::Debug{} << "createArticulatedP2PConstraint not implemented in base "
                       "PhysicsManager.";
    return ID_UNDEFINED;
  }

  /**
   * @brief Create a ball&socket joint to constrain a single link of an
   * ArticulatedObject provided a position in global coordinates and a local
   * offset. Note: Method not implemented for base PhysicsManager.
   * @param articulatedObjectId The id of the ArticulatedObject to constrain.
   * @param linkId The local id of the ArticulatedLink to constrain.
   * @param linkOffset The position of the ball and socket joint pivot in link
   * local coordinates.
   * @param pickPos The global position of the ball and socket joint pivot.
   * @return The unique id of the new constraint.
   */
  virtual int createArticulatedP2PConstraint(
      CORRADE_UNUSED int articulatedObjectId,
      CORRADE_UNUSED int linkId,
      CORRADE_UNUSED const Magnum::Vector3& linkOffset,
      CORRADE_UNUSED const Magnum::Vector3& pickPos,
      CORRADE_UNUSED float maxImpulse = 2.0) {
    Magnum::Debug{} << "createArticulatedP2PConstraint not implemented in base "
                       "PhysicsManager.";
    return ID_UNDEFINED;
  }

  /**
   * @brief Create a ball&socket joint to constrain a single link of an
   * ArticulatedObject provided a position in global coordinates. Note: Method
   * not implemented for base PhysicsManager.
   * @param articulatedObjectId The id of the ArticulatedObject to constrain.
   * @param linkId The local id of the ArticulatedLink to constrain.
   * @param pickPos The global position of the ball and socket joint pivot.
   * @return The unique id of the new constraint.
   */
  virtual int createArticulatedP2PConstraint(
      CORRADE_UNUSED int articulatedObjectId,
      CORRADE_UNUSED int linkId,
      CORRADE_UNUSED const Magnum::Vector3& pickPos,
      CORRADE_UNUSED float maxImpulse = 2.0) {
    Magnum::Debug{} << "createArticulatedP2PConstraint not implemented in base "
                       "PhysicsManager.";
    return ID_UNDEFINED;
  }

  /**
   * @brief Update the position target (pivot) of a constraint.
   * Note: Method not implemented for base PhysicsManager.
   * @param p2pId The id of the constraint to update.
   * @param pivot The new position target of the constraint.
   */
  virtual void updateP2PConstraintPivot(
      CORRADE_UNUSED int p2pId,
      CORRADE_UNUSED const Magnum::Vector3& pivot) {
    Magnum::Debug{}
        << "updateP2PConstraintPivot not implemented in base PhysicsManager.";
  }

  /**
   * @brief Remove a constraint by id.
   * Note: Method not implemented for base PhysicsManager.
   * @param constraintId The id of the constraint to remove.
   */
  virtual void removeConstraint(CORRADE_UNUSED int constraintId) {
    Magnum::Debug{}
        << "removeConstraint not implemented in base PhysicsManager.";
  }

  //============ Simulator functions =============

  /** @brief Step the physical world forward in time. Time may only advance in
   * increments of @ref fixedTimeStep_.
   * @param dt The desired amount of time to advance the physical world.
   */
  virtual void stepPhysics(double dt = 0.0);

  // Defers the update of the scene graph nodes until updateNodes is called
  // This is needed to do ownership transfer of the scene graph to a
  // background thread
  virtual void deferNodesUpdate();

  // Syncs the state of the bullet scene graph to the rendering scene graph
  virtual void updateNodes();

  // =========== Global Setter functions ===========

  /** @brief Set the @ref fixedTimeStep_ of the physical world. See @ref
   * stepPhysics.
   * @param dt The increment of time by which the physical world will advance.
   */
  virtual void setTimestep(double dt);

  /** @brief Set the gravity of the physical world if the world is dyanmic and
   * therefore has a notion of force. By default does nothing since the world is
   * kinematic. Exact implementations of gravity will depend on the specific
   * dynamics of the derived physical simulator class.
   * @param gravity The desired gravity force of the physical world.
   */
  virtual void setGravity(const Magnum::Vector3& gravity);

  // =========== Global Getter functions ===========

  /** @brief Get the @ref fixedTimeStep_ of the physical world. See @ref
   * stepPhysics.
   * @return The increment of time, @ref fixedTimeStep_, by which the physical
   * world will advance.
   */
  virtual double getTimestep() const { return fixedTimeStep_; }

  /** @brief Get the current @ref worldTime_ of the physical world. See @ref
   * stepPhysics.
   * @return The amount of time, @ref worldTime_, by which the physical world
   * has advanced.
   */
  virtual double getWorldTime() const { return worldTime_; }

  /** @brief Get the current gravity in the physical world. By default returns
   * [0,0,0] since their is no notion of force in a kinematic world.
   * @return The current gravity vector in the physical world.
   */
  virtual Magnum::Vector3 getGravity() const;

  // =========== Stage Getter/Setter functions ===========

  /** @brief Get the current friction coefficient of the scene collision
   * geometry. See @ref staticStageObject_.
   * @return The scalar friction coefficient of the scene geometry.
   */
  virtual double getStageFrictionCoefficient() const { return 0.0; }

  /** @brief Set the friction coefficient of the scene collision geometry. See
   * @ref staticStageObject_.
   * @param frictionCoefficient The scalar friction coefficient of the scene
   * geometry.
   */
  virtual void setStageFrictionCoefficient(
      CORRADE_UNUSED const double frictionCoefficient) {}

  /** @brief Get the current coefficient of restitution for the scene collision
   * geometry. This determines the ratio of initial to final relative velocity
   * between the scene and collidiing object. See @ref staticStageObject_. By
   * default this will always return 0, since kinametic scenes have no dynamics.
   * @return The scalar coefficient of restitution for the scene geometry.
   */
  virtual double getStageRestitutionCoefficient() const { return 0.0; }

  /** @brief Set the coefficient of restitution for the scene collision
   * geometry. See @ref staticStageObject_. By default does nothing since
   * kinametic scenes have no dynamics.
   * @param restitutionCoefficient The scalar coefficient of restitution to set.
   */
  virtual void setStageRestitutionCoefficient(
      CORRADE_UNUSED const double restitutionCoefficient) {}

#ifdef ESP_BUILD_WITH_VHACD
  /** @brief Initializes a new VoxelWrapper with a boundary voxelization using
   * VHACD's voxelization libary and assigns it to a rigid body.
   * @param  physObjectID The object ID and key identifying the object in @ref
   * PhysicsManager::existingObjects_.
   * @param resolution Represents the approximate number of voxels in the new
   * voxelization.
   */
  void generateVoxelization(const int physObjectID,
                            const int resolution = 1000000);

  /** @brief Initializes a new VoxelWrapper with a boundary voxelization using
   * VHACD's voxelization libary and assigns it to the stage's rigid body.
   * @param resolution Represents the approximate number of voxels in the new
   * voxelization.
   */
  void generateStageVoxelization(const int resolution = 1000000);
#endif

  /** @brief Gets the VoxelWrapper associated with a rigid object.
   * @param physObjectID The object ID and key identifying the object in @ref
   * PhysicsManager::existingObjects_.
   * @return A pointer to the object's Voxel Wrapper.
   */
  std::shared_ptr<esp::geo::VoxelWrapper> getObjectVoxelization(
      const int physObjectID) const;

  /** @brief Gets the VoxelWrapper associated with the scene.
   * @return A pointer to the scene's Voxel Wrapper.
   */
  std::shared_ptr<esp::geo::VoxelWrapper> getStageVoxelization() const;

  // =========== Debug functions ===========

  /** @brief Get the number of objects in @ref PhysicsManager::existingObjects_
   * considered active by the physics simulator currently in use. See @ref
   * RigidObject::isActive.
   * @return  The number of active @ref RigidObject instances.
   */
  int checkActiveObjects();

  /** @brief Set bounding box rendering for the object true or false.
   * @param physObjectID The object ID and key identifying the object in @ref
   * PhysicsManager::existingObjects_.
   * @param drawables The drawables group with which to render the bounding box.
   * @param drawBB Set rendering of the bounding box to true or false.
   */
  void setObjectBBDraw(int physObjectID, DrawableGroup* drawables, bool drawBB);

  /** @brief Set the voxelization visualization for the object true or false.
   * @param physObjectID The object ID and key identifying the object in @ref
   * PhysicsManager::existingObjects_.
   * @param gridName The voxel grid to be visualized.
   * @param drawables The drawables group with which to render the voxelization.
   * @param drawVoxelization Set rendering of the voxelization to true or false.
   */
  void setObjectVoxelizationDraw(int physObjectID,
                                 const std::string& gridName,
                                 DrawableGroup* drawables,
                                 bool drawVoxelization);

  /** @brief Set the voxelization visualization for the scene true or false.
   * @param gridName The voxel grid to be visualized.
   * @param drawables The drawables group with which to render the voxelization.
   * @param drawVoxelization Set rendering of the voxelization to true or false.
   */
  void setStageVoxelizationDraw(const std::string& gridName,
                                DrawableGroup* drawables,
                                bool drawVoxelization);

  /**
   * @brief Get the root node of an object's visual SceneNode subtree.
   *
   * @param physObjectID The object ID and key identifying the object in @ref
   * PhysicsManager::existingObjects_.
   * @return The visual root node.
   */
  const scene::SceneNode& getObjectVisualSceneNode(int physObjectID) const {
    assertRigidIdValidity(physObjectID);
    return *existingObjects_.at(physObjectID)->visualNode_;
  }

  /**
   * @brief Get a const reference to the specified object's SceneNode for info
   * query purposes.
   * @param physObjectID The object ID and key identifying the object in @ref
   * PhysicsManager::existingArticulatedObjects_.
   * @return Const reference to the object scene node.
   */
  const scene::SceneNode& getArticulatedObjectSceneNode(int physObjectID) const;

  /** @overload */
  scene::SceneNode& getArticulatedObjectSceneNode(int physObjectID);

  /**
   * @brief Get a const reference to the specified ArticulatedLink SceneNode for
   * info query purposes. Default (-1) returns baseLink SceneNode.
   * @param physObjectID The object ID and key identifying the object in @ref
   * PhysicsManager::existingArticulatedObjects_.
   * @param linkId The ArticulatedLink ID or -1 for the base.
   * @return Const reference to the object scene node.
   */
  const scene::SceneNode& getArticulatedLinkSceneNode(int physObjectID,
                                                      int linkId = -1) const;

  /** @overload */
  scene::SceneNode& getArticulatedLinkSceneNode(int physObjectID,
                                                int linkId = -1);

  /**
   * @brief Get pointers to an ArticulatedLink's visual SceneNodes.
   *
   * @param physObjectID The object ID and key identifying the object in @ref
   * PhysicsManager::existingArticulatedObjects_.
   * @return pointers to an ArticulatedLink's visual scene nodes.
   */
  std::vector<scene::SceneNode*> getArticulatedLinkVisualSceneNodes(
      const int objectID,
      const int linkID = -1) const;

  /** @brief Render any debugging visualizations provided by the underlying
   * physics simulator implementation. By default does nothing. See @ref
   * BulletPhysicsManager::debugDraw.
   * @param projTrans The composed projection and transformation matrix for the
   * render camera.
   */
  virtual void debugDraw(
      CORRADE_UNUSED const Magnum::Matrix4& projTrans) const {}

  /**
   * @brief Check whether an object is in contact with any other objects or the
   * scene.
   *
   * @param physObjectID The object ID and key identifying the object in @ref
   * PhysicsManager::existingObjects_.
   * @param staticAsStage When false, override configured collision groups|masks
   * for STATIC objects and articulated fixed base such that contact with other
   * STATICs such as the stage are considered.
   * @return Whether or not the object is in contact with any other collision
   * enabled objects.
   */
<<<<<<< HEAD
  virtual bool contactTest(CORRADE_UNUSED const int physObjectID,
                           CORRADE_UNUSED bool staticAsStage = true) {
=======
  virtual bool contactTest(const int physObjectID) {
    if (existingObjects_.count(physObjectID) > 0) {
      return existingObjects_.at(physObjectID)->contactTest();
    }
>>>>>>> 1ede684e
    return false;
  }

  /**
   * @brief Perform discrete collision detection for the scene with the derived
   * PhysicsManager implementation. Not implemented for default @ref
   * PhysicsManager. See @ref BulletPhysicsManager.
   */
  virtual void performDiscreteCollisionDetection() {
    /*Does nothing in base PhysicsManager.*/
  }

  /**
   * @brief Manually set the collision group for an object.
   */
  virtual void overrideCollisionGroup(CORRADE_UNUSED const int physObjectID,
                                      CORRADE_UNUSED CollisionGroup
                                          group) const {}

  /**
   * @brief Query the number of contact points that were active during the
   * collision detection check.
   *
   * Not implemented for default PhysicsManager.
   * @return the number of active contact points.
   */
  virtual int getNumActiveContactPoints() { return -1; }

  /**
   * @brief Query physics simulation implementation for contact point data from
   * the most recent collision detection cache.
   *
   * Not implemented for default PhysicsManager implementation.
   * @return a vector with each entry corresponding to a single contact point.
   */
  virtual std::vector<ContactPointData> getContactPoints() const { return {}; }

  /**
   * @brief Set the stage to collidable or not.
   *
   * @param collidable Whether or not the object should be collision active
   */
  void setStageIsCollidable(bool collidable) {
    staticStageObject_->setCollidable(collidable);
  }

  /**
   * @brief Get whether or not the stage is collision active.
   *
   * @return Whether or not the stage is set to be collision active
   */
  bool getStageIsCollidable() { return staticStageObject_->getCollidable(); }

  /** @brief Return the library implementation type for the simulator
   * currently in use. Use to check for a particular implementation.
   * @return The implementation type of this simulator.
   */
  const PhysicsSimulationLibrary& getPhysicsSimulationLibrary() const {
    return activePhysSimLib_;
  }

  /**
   * @brief Get a copy of the template used to initialize the stage.
   *
   * @return The initialization settings of the stage or nullptr if the
   * stage is not initialized.
   */
  metadata::attributes::StageAttributes::ptr getStageInitAttributes() const {
    return staticStageObject_->getInitializationAttributes();
  }

  /**
   * @brief Get a copy of the template used to initialize this physics
   * manager
   *
   * @return The initialization settings for this physics manager
   */
  metadata::attributes::PhysicsManagerAttributes::ptr
  getInitializationAttributes() const {
    return metadata::attributes::PhysicsManagerAttributes::create(
        *physicsManagerAttributes_.get());
  }

  /**
   * @brief Cast a ray into the collision world and return a @ref
   * RaycastResults with hit information.
   *
   * Note: not implemented here in default PhysicsManager as there are no
   * collision objects without a simulation implementation.
   *
   * @param ray The ray to cast. Need not be unit length, but returned hit
   * distances will be in units of ray length.
   * @param maxDistance The maximum distance along the ray direction to
   * search. In units of ray length.
   * @return The raycast results sorted by distance.
   */
  virtual RaycastResults castRay(const esp::geo::Ray& ray,
                                 CORRADE_UNUSED double maxDistance = 100.0) {
    RaycastResults results;
    results.ray = ray;
    return results;
  }

  Magnum::Vector3 getArticulatedLinkCOM(int objectId, int linkId) {
    CHECK(existingArticulatedObjects_.count(objectId));
    return existingArticulatedObjects_.at(objectId)
        ->getLink(linkId)
        .node()
        .translation();
  }

  core::RigidState getArticulatedLinkRigidState(int objectId, int linkId) {
    CHECK(existingArticulatedObjects_.count(objectId));
    return existingArticulatedObjects_.at(objectId)
        ->getLink(linkId)
        .getRigidState();
  }

  int getNumArticulatedLinks(int objectId) {
    CHECK(existingArticulatedObjects_.count(objectId));
    return existingArticulatedObjects_.at(objectId)->getNumLinks();
  }

  void addArticulatedLinkForce(int objectId,
                               int linkId,
                               Magnum::Vector3 force) {
    CHECK(existingArticulatedObjects_.count(objectId));
    existingArticulatedObjects_.at(objectId)->addArticulatedLinkForce(linkId,
                                                                      force);
  }

  float getArticulatedLinkFriction(int objectId, int linkId) {
    CHECK(existingArticulatedObjects_.count(objectId));
    return existingArticulatedObjects_.at(objectId)->getArticulatedLinkFriction(
        linkId);
  }

  void setArticulatedLinkFriction(int objectId, int linkId, float friction) {
    existingArticulatedObjects_.at(objectId)->setArticulatedLinkFriction(
        linkId, friction);
  }

  void setArticulatedObjectRootState(int objectId,
                                     const Magnum::Matrix4& state) {
    CHECK(existingArticulatedObjects_.count(objectId));
    existingArticulatedObjects_.at(objectId)->setTransformation(state);
  }

  Magnum::Matrix4 getArticulatedObjectRootState(int objectId) {
    CHECK(existingArticulatedObjects_.count(objectId));
    return existingArticulatedObjects_.at(objectId)->getTransformation();
  }

  void setArticulatedObjectForces(int objectId,
                                  const std::vector<float>& forces) {
    CHECK(existingArticulatedObjects_.count(objectId));
    existingArticulatedObjects_.at(objectId)->setForces(forces);
  }

  void setArticulatedObjectVelocities(int objectId,
                                      const std::vector<float>& vels) {
    CHECK(existingArticulatedObjects_.count(objectId));
    existingArticulatedObjects_.at(objectId)->setVelocities(vels);
  }

  void setArticulatedObjectPositions(int objectId,
                                     const std::vector<float>& positions) {
    CHECK(existingArticulatedObjects_.count(objectId));
    existingArticulatedObjects_.at(objectId)->setPositions(positions);
  }

  std::vector<float> getArticulatedObjectPositionLimits(
      int objectId,
      bool upperLimits = false) {
    CHECK(existingArticulatedObjects_.count(objectId));
    return existingArticulatedObjects_.at(objectId)->getPositionLimits(
        upperLimits);
  }

  void setAutoClampJointLimits(int objectId, bool autoClamp) {
    CHECK(existingArticulatedObjects_.count(objectId));
    existingArticulatedObjects_.at(objectId)->setAutoClampJointLimits(
        autoClamp);
  }

  bool getAutoClampJointLimits(int objectId) {
    CHECK(existingArticulatedObjects_.count(objectId));
    return existingArticulatedObjects_.at(objectId)->getAutoClampJointLimits();
  }
  std::vector<float> getArticulatedObjectPositions(int objectId) {
    CHECK(existingArticulatedObjects_.count(objectId));
    return existingArticulatedObjects_.at(objectId)->getPositions();
  }

  std::vector<float> getArticulatedObjectVelocities(int objectId) {
    CHECK(existingArticulatedObjects_.count(objectId));
    return existingArticulatedObjects_.at(objectId)->getVelocities();
  }

  std::vector<float> getArticulatedObjectForces(int objectId) {
    CHECK(existingArticulatedObjects_.count(objectId));
    return existingArticulatedObjects_.at(objectId)->getForces();
  }

  void resetArticulatedObject(int objectId) {
    CHECK(existingArticulatedObjects_.count(objectId));
    return existingArticulatedObjects_.at(objectId)->reset();
  }

  void setArticulatedObjectSleep(int objectId, bool sleep) {
    CHECK(existingArticulatedObjects_.count(objectId));
    existingArticulatedObjects_.at(objectId)->setActive(!sleep);
  }

  bool getArticulatedObjectSleep(int objectId) {
    CHECK(existingArticulatedObjects_.count(objectId));
    return !existingArticulatedObjects_.at(objectId)->isActive();
  }

  void setArticulatedObjectMotionType(int objectId, MotionType mt) {
    CHECK(existingArticulatedObjects_.count(objectId));
    existingArticulatedObjects_.at(objectId)->setMotionType(mt);
  }

  MotionType getArticulatedObjectMotionType(int objectId) {
    CHECK(existingArticulatedObjects_.count(objectId));
    return existingArticulatedObjects_.at(objectId)->getMotionType();
  }

  virtual int getNumActiveOverlappingPairs() { return -1; }
  virtual std::string getStepCollisionSummary() { return "not implemented"; }

  /**
   * @brief returns the wrapper manager for the currently created rigid
   * objects.
   * @return RigidObject wrapper manager.
   */
  std::shared_ptr<RigidObjectManager> getRigidObjectManager() const {
    return rigidObjectManager_;
  }

  /**
   * @brief returns the wrapper manager for the currently created articulated
   * objects.
   * @return ArticulatedObject wrapper manager
   */
  std::shared_ptr<ArticulatedObjectManager> getArticulatedObjectManager() {
    return articulatedObjectManager_;
  }

  /**
   * @brief Check if @p physObjectID represents an existing rigid object.
   * @param physObjectID Object ID to check
   * @return Whether rigid object exists with this id or not.
   */
  inline bool isValidRigidObjectId(const int physObjectID) const {
    return (existingObjects_.count(physObjectID) > 0);
  }

  /**
   * @brief Check if @p physObjectID represents an existing articulated object.
   * @param physObjectID Object ID to check
   * @return Whether articulated object exists with this id or not.
   */
  inline bool isValidArticulatedObjectId(const int physObjectID) const {
    return (existingArticulatedObjects_.count(physObjectID) > 0);
  }

 protected:
  /** @brief Check that a given object ID is valid (i.e. it refers to an
   * existing rigid object). Terminate the program and report an error if not.
   * This function is intended to unify object ID checking for @ref
   * PhysicsManager functions.
   * @param physObjectID The object ID to validate.
   */
  virtual void assertRigidIdValidity(const int physObjectID) const {
    CHECK(isValidRigidObjectId(physObjectID));
  }

  /** @brief Check if a particular mesh can be used as a collision mesh for
   * a particular physics implemenation. Always True for base @ref
   * PhysicsManager class, since the mesh has already been successfully
   * loaded by @ref esp::assets::ResourceManager.
   * @param meshData The mesh to validate.
   * @return true if valid, false otherwise.
   */
  virtual bool isMeshPrimitiveValid(const assets::CollisionMeshData& meshData);

  /** @brief Acquire a new ObjectID by recycling the ID of an object removed
   * with @ref removeObject or by incrementing @ref nextObjectID_. See @ref
   * addObject.
   * @return The newly allocated ObjectID.
   */
  int allocateObjectID();

  /** @brief Recycle the ID of an object removed with @ref removeObject by
   * adding it to the list of available IDs: @ref recycledObjectIDs_.
   * @param physObjectID The ID to recycle.
   * @return The recycled object ID.
   */
  int deallocateObjectID(int physObjectID);

  /**
   * @brief Finalize physics initialization. Setup staticStageObject_ and
   * initialize any other physics-related values for physics-based scenes.
   * Overidden by instancing class if physics is supported.
   */
  virtual bool initPhysicsFinalize();

  /**
   * @brief Finalize stage initialization for kinematic stage.  Overidden by
   * instancing class if physics is supported.
   *
   * @param initAttributes the attributes structure defining physical
   * properties of the stage.
   * @return true if successful and false otherwise
   */

  virtual bool addStageFinalize(
      const metadata::attributes::StageAttributes::ptr& initAttributes);

  /** @brief Create and initialize a @ref RigidObject, assign it an ID and
   * add it to existingObjects_ map keyed with newObjectID
   * @param newObjectID valid object ID for the new object
   * @param objectAttributes The physical object's template
   * @param objectNode Valid, existing scene node
   * @return whether the object has been successfully initialized and added
   * to existingObjects_ map
   */
  virtual bool makeAndAddRigidObject(
      int newObjectID,
      const esp::metadata::attributes::ObjectAttributes::ptr& objectAttributes,
      scene::SceneNode* objectNode);

  /** @brief Set the voxelization visualization for a scene node to be true
   * or false.
   * @param gridName The name of the grid to be drawn.
   * @param rigidBase The rigidBase of the object or scene.
   * @param drawables The drawables group with which to render the
   * voxelization.
   * @param drawVoxelization Set rendering of the voxelization to true or
   * false.
   */
  void setVoxelizationDraw(const std::string& gridName,
                           esp::physics::RigidBase* rigidBase,
                           DrawableGroup* drawables,
                           bool drawVoxelization);

  /** @brief A reference to a @ref esp::assets::ResourceManager which holds
   * assets that can be accessed by this @ref PhysicsManager*/
  assets::ResourceManager& resourceManager_;

  //! URDF importer implementation and model cache.
  std::unique_ptr<URDFImporter> urdfImporter_;

  /**@brief A pointer to this physics manager's owning simulator.
   */
  esp::sim::Simulator* simulator_ = nullptr;

  /** @brief A pointer to the @ref
   * esp::metadata::attributes::PhysicsManagerAttributes describing
   * this physics manager
   */
  const metadata::attributes::PhysicsManagerAttributes::cptr
      physicsManagerAttributes_;

  /** @brief The current physics library implementation used by this
   * @ref PhysicsManager. Can be used to correctly cast the @ref PhysicsManager
   * to its derived type if necessary.
   */
  PhysicsSimulationLibrary activePhysSimLib_ =
      PhysicsSimulationLibrary::NoPhysics;  // default

  /**
   * @brief The @ref scene::SceneNode which is the parent of all members of the
   * scene graph which exist in the physical world. Used to keep track of all
   * SceneNode's that have physical properties.
   */
  scene::SceneNode* physicsNode_ = nullptr;

  /**
   * @brief The @ref scene::SceneNode which represents the static collision
   * geometry of the physical world. Only one @ref staticStageObject_ may
   * exist in a physical world. This @ref RigidStage can only have @ref
   * MotionType::STATIC as it is loaded as static geometry with simulation
   * efficiency in mind. See
   * @ref addStage.
   */
  physics::RigidStage::ptr staticStageObject_ = nullptr;

  //! ==== Rigid object memory management ====

  /** @brief This manager manages the wrapper objects used to provide safe,
   * direct user access to all existing physics objects.
   */
  std::shared_ptr<RigidObjectManager> rigidObjectManager_;

  /** @brief This manager manages the wrapper objects used to provide safe,
   * direct user access to all existing physics objects.
   */
  std::shared_ptr<ArticulatedObjectManager> articulatedObjectManager_;

  /** @brief Maps object IDs to all existing physical object instances in
   * the world.
   */
  std::map<int, RigidObject::ptr> existingObjects_;

  // TODO: should these be separate maps or somehow combined? What about
  // ids?
  /** @brief Maps articulated object IDs to all existing physical object
   * instances in the world.
   */
  std::map<int, ArticulatedObject::ptr> existingArticulatedObjects_;

  /** @brief A counter of unique object ID's allocated thus far. Used to
   * allocate new IDs when  @ref recycledObjectIDs_ is empty without needing
   * to check @ref existingObjects_ explicitly.*/
  int nextObjectID_ = 0;

  /** @brief A list of available object IDs tracked by @ref
   * deallocateObjectID which were previously used by objects since removed
   * from the world with
   * @ref removeObject. These IDs will be re-allocated with @ref
   * allocateObjectID before new IDs are acquired with @ref nextObjectID_.
   */
  std::vector<int> recycledObjectIDs_;

  //! Utilities

  /** @brief Tracks whether or not this @ref PhysicsManager has already been
   * initialized with @ref initPhysics. */
  bool initialized_ = false;

  /** @brief The fixed amount of time over which to integrate the simulation
   * in discrete steps within @ref stepPhysics. Lower values result in
   * better stability at the cost of worse efficiency and vice versa. */
  double fixedTimeStep_ = 1.0 / 240.0;

  /** @brief The current simulation time. Tracks the total amount of time
   * simulated with @ref stepPhysics up to this point. */
  double worldTime_ = 0.0;

 public:
  ESP_SMART_POINTERS(PhysicsManager)
};

}  // namespace physics

}  // namespace esp

#endif  // ESP_PHYSICS_PHYSICSMANAGER_H_<|MERGE_RESOLUTION|>--- conflicted
+++ resolved
@@ -17,10 +17,7 @@
 
 /* Bullet Physics Integration */
 
-<<<<<<< HEAD
 #include "ArticulatedObject.h"
-=======
->>>>>>> 1ede684e
 #include "CollisionGroupHelper.h"
 #include "RigidObject.h"
 #include "RigidStage.h"
@@ -963,21 +960,17 @@
    *
    * @param physObjectID The object ID and key identifying the object in @ref
    * PhysicsManager::existingObjects_.
-   * @param staticAsStage When false, override configured collision groups|masks
-   * for STATIC objects and articulated fixed base such that contact with other
-   * STATICs such as the stage are considered.
    * @return Whether or not the object is in contact with any other collision
    * enabled objects.
    */
-<<<<<<< HEAD
-  virtual bool contactTest(CORRADE_UNUSED const int physObjectID,
-                           CORRADE_UNUSED bool staticAsStage = true) {
-=======
   virtual bool contactTest(const int physObjectID) {
+    CHECK((existingObjects_.count(physObjectID) > 0) ||
+          (existingArticulatedObjects_.count(physObjectID) > 0));
     if (existingObjects_.count(physObjectID) > 0) {
       return existingObjects_.at(physObjectID)->contactTest();
+    } else {
+      return existingArticulatedObjects_.at(physObjectID)->contactTest();
     }
->>>>>>> 1ede684e
     return false;
   }
 
@@ -989,13 +982,6 @@
   virtual void performDiscreteCollisionDetection() {
     /*Does nothing in base PhysicsManager.*/
   }
-
-  /**
-   * @brief Manually set the collision group for an object.
-   */
-  virtual void overrideCollisionGroup(CORRADE_UNUSED const int physObjectID,
-                                      CORRADE_UNUSED CollisionGroup
-                                          group) const {}
 
   /**
    * @brief Query the number of contact points that were active during the
