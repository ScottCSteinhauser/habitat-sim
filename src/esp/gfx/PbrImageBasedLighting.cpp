--- conflicted
+++ resolved
@@ -50,19 +50,15 @@
     : flags_(flags), shaderManager_(shaderManager) {
   recreateTextures();
 
-<<<<<<< HEAD
-  convertEquirectangularToCubeMap(equirectangularImageFilename);
+  // import the resources (URDF lookup texture, HDRi environment etc.)
+  if (!Cr::Utility::Resource::hasGroup("pbr-images")) {
+    importPbrImageResources();
+  }
+  // the image filename must be specified in the Resource
+  convertEquirectangularToCubeMap(hdriImageFilename);
   // debug: XXX
   // environmentMap_->saveTexture(CubeMap::TextureType::Color, "environment",
   // 2);
-=======
-  // import the resources (URDF lookup texture, HDRi environment etc.)
-  if (!Cr::Utility::Resource::hasGroup("pbr-images")) {
-    importPbrImageResources();
-  }
-  // the image filename must be specified in the Resource
-  convertEquirectangularToCubeMap(hdriImageFilename);
->>>>>>> ba5d1e6a
 
   // compute the irradiance map for indirect diffuse part
   computePrecomputedMap(PrecomputedMapType::IrradianceMap);
