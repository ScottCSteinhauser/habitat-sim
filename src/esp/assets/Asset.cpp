// Copyright (c) Facebook, Inc. and its affiliates.
// This source code is licensed under the MIT license found in the
// LICENSE file in the root directory of this source tree.

#include "Asset.h"

#include <Corrade/Utility/String.h>
#include "esp/geo/CoordinateFrame.h"

namespace esp {
namespace assets {

AssetInfo AssetInfo::fromPath(const std::string& path) {
  using Corrade::Utility::String::endsWith;
  AssetInfo info{AssetType::UNKNOWN, path};

  if (endsWith(path, "_semantic.ply")) {
    info.type = AssetType::INSTANCE_MESH;
  } else if (endsWith(path, "mesh.ply")) {
    info.type = AssetType::FRL_PTEX_MESH;
    info.frame = geo::CoordinateFrame(geo::ESP_BACK, geo::ESP_UP);
  } else if (endsWith(path, "house.json")) {
    info.type = AssetType::SUNCG_SCENE;
  } else if (endsWith(path, ".glb")) {
    // assumes MP3D glb with gravity = -Z
    info.type = AssetType::MP3D_MESH;
    // Create a coordinate for the mesh by rotating the default ESP
    // coordinate frame to -Z gravity
<<<<<<< HEAD
    info.frame = {geo::ESP_BACK, geo::ESP_UP};
  } else if (endsWith(path, ".dae")) {
    // assumes Collada DAE with gravity = -Z
    // TODO: info.type = AssetType::COLLADA;
    // Create a coordinate for the mesh by rotating the default ESP
    // coordinate frame to -Z gravity
    // TODO: info.frame = {quatf::FromTwoVectors(geo::ESP_GRAVITY,
    // -vec3f::UnitZ())};
=======
    info.frame = geo::CoordinateFrame(geo::ESP_BACK, geo::ESP_UP);
>>>>>>> ac445192
  }

  return info;
}

bool operator==(const AssetInfo& a, const AssetInfo& b) {
  return a.type == b.type && a.filepath == b.filepath && a.frame == b.frame &&
         a.virtualUnitToMeters == b.virtualUnitToMeters &&
         a.requiresLighting == b.requiresLighting;
}

bool operator!=(const AssetInfo& a, const AssetInfo& b) {
  return !(a == b);
}

}  // namespace assets
}  // namespace esp<|MERGE_RESOLUTION|>--- conflicted
+++ resolved
@@ -26,8 +26,7 @@
     info.type = AssetType::MP3D_MESH;
     // Create a coordinate for the mesh by rotating the default ESP
     // coordinate frame to -Z gravity
-<<<<<<< HEAD
-    info.frame = {geo::ESP_BACK, geo::ESP_UP};
+    info.frame = geo::CoordinateFrame(geo::ESP_BACK, geo::ESP_UP);
   } else if (endsWith(path, ".dae")) {
     // assumes Collada DAE with gravity = -Z
     // TODO: info.type = AssetType::COLLADA;
@@ -35,9 +34,6 @@
     // coordinate frame to -Z gravity
     // TODO: info.frame = {quatf::FromTwoVectors(geo::ESP_GRAVITY,
     // -vec3f::UnitZ())};
-=======
-    info.frame = geo::CoordinateFrame(geo::ESP_BACK, geo::ESP_UP);
->>>>>>> ac445192
   }
 
   return info;
