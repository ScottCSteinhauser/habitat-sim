--- conflicted
+++ resolved
@@ -972,10 +972,6 @@
 
   /**
    * @brief initialize pbr image based lighting
-<<<<<<< HEAD
-   */
-  void initPbrImageBasedLighting();
-=======
    * @param[in] hdriImageFilename, the name of the
    * HDRi image (an equirectangular image), that will be converted to a
    * environment cube map
@@ -986,7 +982,6 @@
    * ~/habitat-sim/data/pbr/lythwood_room_4k.png
    */
   void initPbrImageBasedLighting(const std::string& hdriImageFilename);
->>>>>>> ba5d1e6a
 
   /**
    * @brief initialize default material setups in the current ShaderManager
@@ -1161,9 +1156,9 @@
    * an environment map, an irradiance map, a BRDF lookup table (2D texture),
    * and a pre-fitered map
    */
-<<<<<<< HEAD
-  std::map<int, std::unique_ptr<esp::gfx::PbrImageBasedLighting>>
+  std::vector<std::unique_ptr<esp::gfx::PbrImageBasedLighting>>
       pbrImageBasedLightings_;
+
   int activePbrIbl_ = ID_UNDEFINED;
 
   /**
@@ -1173,13 +1168,6 @@
   gfx::ShadowMapManager shadowManager_;
   // scene graph id -> keys for the shadow maps
   std::map<int, std::vector<Magnum::ResourceKey>> shadowMapKeys_;
-
-=======
-  std::vector<std::unique_ptr<esp::gfx::PbrImageBasedLighting>>
-      pbrImageBasedLightings_;
-
-  int activePbrIbl_ = ID_UNDEFINED;
->>>>>>> ba5d1e6a
 };  // class ResourceManager
 
 CORRADE_ENUMSET_OPERATORS(ResourceManager::Flags)
